--- conflicted
+++ resolved
@@ -1,13 +1,8 @@
-<<<<<<< HEAD
-### v0.1.1 (May 31, 2013)
-=======
 ### v0.1.2 ()
 
  * Add single-user auth mechanism
 
-v0.1.1 (May 31, 2013)
-=====================
->>>>>>> 2d4d597a
+### v0.1.1 (May 31, 2013)
 
  * Fix broken install due to incorrect reference to standard log file
  * Added missing requirements for install and for running tests